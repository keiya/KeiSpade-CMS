--- conflicted
+++ resolved
@@ -24,11 +24,7 @@
 	| p
 	h6	: "\n****" inline(s)
 super_pre	: /\n>\|(\w*)\|/o text_line(s) "\n||<" ..."\n"
-<<<<<<< HEAD
 pre		: "\n>|" text_line(s) "\n|<" ..."\n"
-=======
-pre        : "\n>|" text_line(s) "\n|<" ..."\n"
->>>>>>> 2aa7ebcc
 ));
 
 sub h6 {

--- conflicted
+++ resolved
@@ -1,11 +1,9 @@
 This is test message
-<<<<<<< HEAD
 
 
 ぺりっぺりっ
 
-=======
-fkdn;badfjogna;oebha'eopihaeh
+
 e
 hse
 h
@@ -15,5 +13,4 @@
 hsr
 h
 esh
-srt
->>>>>>> 2857e878
+srt